--- conflicted
+++ resolved
@@ -109,15 +109,11 @@
 	return errors.Is(err, context.DeadlineExceeded)
 }
 
-<<<<<<< HEAD
 type executionContext struct {
 	zipFile   *os.File
 	volumeDir string
-}
-=======
-func runAction(ctx context.Context, prefix, repoID, repoName, rev string, steps []*ActionStep, logger *actionLogger) ([]byte, error) {
-	logger.RepoStarted(repoName, rev, steps)
->>>>>>> 21dd58b0
+	runGitCmd func(args ...string) ([]byte, error)
+}
 
 func (x *executionContext) prepare(ctx context.Context, repoName, rev, prefix string) error {
 	zipFile, err := fetchRepositoryArchive(ctx, repoName, rev)
@@ -125,40 +121,10 @@
 		return errors.Wrap(err, "Fetching ZIP archive failed")
 	}
 	x.zipFile = zipFile
-
 	volumeDir, err := unzipToTempDir(ctx, zipFile.Name(), prefix)
 	if err != nil {
 		return errors.Wrap(err, "Unzipping the ZIP archive failed")
 	}
-	x.volumeDir = volumeDir
-	return nil
-}
-
-func (x *executionContext) cleanup() error {
-	var errZ, errV error
-	if x.zipFile != nil {
-		errZ = os.Remove(x.zipFile.Name())
-	}
-	if x.volumeDir != "" {
-		errV = os.RemoveAll(x.volumeDir)
-	}
-	if errZ != nil {
-		return errZ
-	}
-	if errV != nil {
-		return errV
-	}
-	return nil
-}
-
-func runAction(ctx context.Context, prefix, repoID, repoName, rev string, steps []*ActionStep, logFile io.Writer) ([]byte, error) {
-	fmt.Fprintf(logFile, "# Repository %s @ %s (%d steps)\n", repoName, rev, len(steps))
-	e := &executionContext{}
-	if err := e.prepare(ctx, repoName, rev, prefix); err != nil {
-		return nil, err
-	}
-	defer e.cleanup()
-
 	runGitCmd := func(args ...string) ([]byte, error) {
 		cmd := exec.CommandContext(ctx, "git", args...)
 		cmd.Dir = volumeDir
@@ -170,15 +136,54 @@
 	}
 
 	if _, err := runGitCmd("init"); err != nil {
-		return nil, errors.Wrap(err, "git init failed")
+		return errors.Wrap(err, "git init failed")
 	}
 	// --force because we want previously "gitignored" files in the repository
 	if _, err := runGitCmd("add", "--force", "--all"); err != nil {
+		return errors.Wrap(err, "git add failed")
+	}
+	if _, err := runGitCmd("commit", "--quiet", "--all", "-m", "src-action-exec"); err != nil {
+		return errors.Wrap(err, "git commit failed")
+	}
+	return nil
+}
+
+func (x *executionContext) computeDiff() ([]byte, error) {
+	if _, err := x.runGitCmd("add", "--all"); err != nil {
 		return nil, errors.Wrap(err, "git add failed")
 	}
-	if _, err := runGitCmd("commit", "--quiet", "--all", "-m", "src-action-exec"); err != nil {
-		return nil, errors.Wrap(err, "git commit failed")
-	}
+	diffOut, err := x.runGitCmd("diff", "--cached")
+	if err != nil {
+		return nil, errors.Wrap(err, "git diff failed")
+	}
+	return diffOut, nil
+}
+
+func (x *executionContext) cleanup() error {
+	var errZ, errV error
+	if x.zipFile != nil {
+		errZ = os.Remove(x.zipFile.Name())
+	}
+	if x.volumeDir != "" {
+		errV = os.RemoveAll(x.volumeDir)
+	}
+	if errZ != nil {
+		return errZ
+	}
+	if errV != nil {
+		return errV
+	}
+	return nil
+}
+
+func runAction(ctx context.Context, prefix, repoID, repoName, rev string, steps []*ActionStep, logger *actionLogger) ([]byte, error) {
+	logger.RepoStarted(repoName, rev, steps)
+
+	e := &executionContext{}
+	if err := e.prepare(ctx, repoName, rev, prefix); err != nil {
+		return nil, err
+	}
+	defer e.cleanup()
 
 	for i, step := range steps {
 		switch step.Type {
@@ -186,19 +191,13 @@
 			logger.CommandStepStarted(repoName, i, step.Args)
 
 			cmd := exec.CommandContext(ctx, step.Args[0], step.Args[1:]...)
-<<<<<<< HEAD
 			cmd.Dir = e.volumeDir
-			cmd.Stdout = logFile
-			cmd.Stderr = logFile
-=======
-			cmd.Dir = volumeDir
 
 			if w, ok := logger.RepoWriter(repoName); ok {
 				cmd.Stdout = w
 				cmd.Stderr = w
 			}
 
->>>>>>> 21dd58b0
 			if err := cmd.Run(); err != nil {
 				logger.CommandStepErrored(repoName, i, err)
 				return nil, errors.Wrap(err, "run command")
@@ -255,19 +254,13 @@
 			}
 			cmd.Args = append(cmd.Args, "--", step.Image)
 			cmd.Args = append(cmd.Args, step.Args...)
-<<<<<<< HEAD
 			cmd.Dir = e.volumeDir
-			cmd.Stdout = logFile
-			cmd.Stderr = logFile
-=======
-			cmd.Dir = volumeDir
 
 			if w, ok := logger.RepoWriter(repoName); ok {
 				cmd.Stdout = w
 				cmd.Stderr = w
 			}
 
->>>>>>> 21dd58b0
 			t0 := time.Now()
 			err = cmd.Run()
 			elapsed := time.Since(t0).Round(time.Millisecond)
@@ -282,23 +275,9 @@
 		}
 	}
 
-<<<<<<< HEAD
-	return computeDiff(ctx, e.zipFile, e.volumeDir, prefix)
-}
-
-func computeDiff(ctx context.Context, zipFile *os.File, volumeDir, prefix string) ([]byte, error) {
-	oldDir, err := unzipToTempDir(ctx, zipFile.Name(), prefix)
-	if err != nil {
-		return nil, err
-=======
-	if _, err := runGitCmd("add", "--all"); err != nil {
-		return nil, errors.Wrap(err, "git add failed")
->>>>>>> 21dd58b0
-	}
-
-	diffOut, err := runGitCmd("diff", "--cached")
-	if err != nil {
-		return nil, errors.Wrap(err, "git diff failed")
+	diffOut, err := e.computeDiff()
+	if err != nil {
+		return nil, err
 	}
 
 	return diffOut, err
